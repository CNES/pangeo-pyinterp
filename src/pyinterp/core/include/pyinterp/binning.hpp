// Copyright (c) 2020 CNES
//
// All rights reserved. Use of this source code is governed by a
// BSD-style license that can be found in the LICENSE file.
#pragma once
#include <pybind11/numpy.h>

#include <Eigen/Core>
#include <boost/geometry.hpp>
#include <iostream>
#include <optional>

#include "pyinterp/axis.hpp"
#include "pyinterp/detail/broadcast.hpp"
#include "pyinterp/detail/geometry/point.hpp"
#include "pyinterp/detail/math/binning.hpp"
#include "pyinterp/detail/math/descriptive_statistics.hpp"
<<<<<<< HEAD
=======
#include "pyinterp/eigen.hpp"
>>>>>>> 7197f1a8
#include "pyinterp/geodetic/system.hpp"

namespace pyinterp {

/// Group a number of more or less continuous values into a smaller number of
/// "bins" located on a grid.
template <typename T>
class Binning2D {
 public:
  /// Statistics handled by this object.
  using Accumulators = detail::math::Accumulators<T>;
  using DescriptiveStatistics = detail::math::DescriptiveStatistics<T>;

  /// Default constructor
  ///
  /// @param x Definition of the bin centers for the X axis of the grid.
  /// @param y Definition of the bin centers for the Y axis of the grid.
  /// @param wgs WGS of the coordinate system used to manipulate geographic
  /// coordinates. If this parameter is not set, the handled coordinates will be
  /// considered as Cartesian coordinates. Otherwise, "x" and "y" are considered
  /// to represents the longitudes and latitudes on a grid.
  Binning2D(std::shared_ptr<Axis<double>> x, std::shared_ptr<Axis<double>> y,
            std::optional<geodetic::System> wgs)
      : x_(std::move(x)),
        y_(std::move(y)),
        acc_(x_->size(), y_->size()),
        wgs_(std::move(wgs)) {}

  /// Inserts new values in the grid from Z values for X, Y data coordinates.
  void push(const pybind11::array_t<T>& x, const pybind11::array_t<T>& y,
            const pybind11::array_t<T>& z, const bool simple) {
    detail::check_array_ndim("x", 1, x, "y", 1, y, "z", 1, z);
    detail::check_ndarray_shape("x", x, "y", y, "z", z);

    if (simple) {
      // Nearest
      push_nearest(x, y, z);
    } else if (!wgs_) {
      // Cartesian linear
      push_linear<detail::geometry::Point2D,
                  boost::geometry::strategy::area::cartesian<>>(
          x, y, z, boost::geometry::strategy::area::cartesian<>());
    } else {
      // Geographic linear
      auto strategy = boost::geometry::strategy::area::geographic<>(
          boost::geometry::srs::spheroid(wgs_->semi_major_axis(),
                                         wgs_->semi_minor_axis()));
      push_linear<detail::geometry::GeographicPoint2D,
                  boost::geometry::strategy::area::geographic<>>(x, y, z,
                                                                 strategy);
    }
  }

  /// Reset the statistics.
  void clear() {
<<<<<<< HEAD
    acc_ = std::move(
        Eigen::Matrix<DescriptiveStatistics, Eigen::Dynamic, Eigen::Dynamic>(
            x_->size(), y_->size()));
=======
    acc_ = std::move(Matrix<DescriptiveStatistics>(x_->size(), y_->size()));
>>>>>>> 7197f1a8
  }

  /// Compute the count of points within each bin.
  [[nodiscard]] auto count() const -> pybind11::array_t<uint64_t> {
    return calculate_statistics<decltype(&DescriptiveStatistics::count),
                                uint64_t>(&DescriptiveStatistics::count);
  }

  /// Compute the minimum of values for points within each bin.
  [[nodiscard]] auto min() const -> pybind11::array_t<T> {
    return calculate_statistics(&DescriptiveStatistics::min);
  }

  /// Compute the maximum of values for points within each bin.
  [[nodiscard]] auto max() const -> pybind11::array_t<T> {
    return calculate_statistics(&DescriptiveStatistics::max);
  }

  /// Compute the mean of values for points within each bin.
  [[nodiscard]] auto mean() const -> pybind11::array_t<T> {
    return calculate_statistics(&DescriptiveStatistics::mean);
  }

  /// Compute the variance of values for points within each bin.
  [[nodiscard]] auto variance() const -> pybind11::array_t<T> {
    return calculate_statistics(&DescriptiveStatistics::variance);
  }

  /// Compute the kurtosis of values for points within each bin.
  [[nodiscard]] auto kurtosis() const -> pybind11::array_t<T> {
    return calculate_statistics(&DescriptiveStatistics::kurtosis);
  }

  /// Compute the skewness of values for points within each bin.
  [[nodiscard]] auto skewness() const -> pybind11::array_t<T> {
    return calculate_statistics(&DescriptiveStatistics::skewness);
  }

  /// Compute the sum of values for points within each bin.
  [[nodiscard]] auto sum() const -> pybind11::array_t<T> {
    return calculate_statistics(&DescriptiveStatistics::sum);
  }

  /// Compute the sum of weights within each bin.
  [[nodiscard]] auto sum_of_weights() const -> pybind11::array_t<T> {
    return calculate_statistics(&DescriptiveStatistics::sum_of_weights);
  }

  /// Gets the X-Axis
  [[nodiscard]] inline auto x() const -> std::shared_ptr<Axis<double>> {
    return x_;
  }

  /// Gets the Y-Axis
  [[nodiscard]] inline auto y() const -> std::shared_ptr<Axis<double>> {
    return y_;
  }

  /// Gets the WGS system
  [[nodiscard]] inline auto wgs() const
      -> const std::optional<geodetic::System>& {
    return wgs_;
  }

  /// Pickle support: get state of this instance
  [[nodiscard]] auto getstate() const -> pybind11::tuple {
    return pybind11::make_tuple(
        x_->getstate(), y_->getstate(),
        wgs_.has_value() ? wgs_->getstate() : pybind11::make_tuple(),
        acc_.template cast<Accumulators>());
  }

  /// Pickle support: set state of this instance
  static auto setstate(const pybind11::tuple& state)
      -> std::unique_ptr<Binning2D<T>> {
    if (state.size() != 4) {
      throw std::invalid_argument("invalid state");
    }

    // Unmarshalling X-Axis
    auto x = std::make_shared<Axis<double>>();
    *x = Axis<double>::setstate(state[0].cast<pybind11::tuple>());

    // Unmarshalling Y-Axis
    auto y = std::make_shared<Axis<double>>();
    *y = Axis<double>::setstate(state[1].cast<pybind11::tuple>());

    // Unmarshalling WGS system
    auto wgs = std::optional<geodetic::System>();
    auto wgs_state = state[2].cast<pybind11::tuple>();
    if (!wgs_state.empty()) {
      *wgs = geodetic::System::setstate(wgs_state);
    }

    // Unmarshalling computed statistics
    auto acc =
        state[3]
            .cast<
                Eigen::Matrix<Accumulators, Eigen::Dynamic, Eigen::Dynamic>>();
    if (acc.rows() != x->size() || acc.cols() != y->size()) {
      throw std::invalid_argument("invalid state");
    }

    // Unmarshalling instance
    auto result = std::make_unique<Binning2D<T>>(x, y, wgs);
    {
      auto gil = pybind11::gil_scoped_release();
      for (Eigen::Index ix = 0; ix < result->acc_.rows(); ++ix) {
        for (Eigen::Index iy = 0; iy < result->acc_.cols(); ++iy) {
          result->acc_(ix, iy) = std::move(DescriptiveStatistics(acc(ix, iy)));
        }
      }
    }
    return result;
  }

  /// Aggregation of statistics
  auto operator+=(const Binning2D& other) -> Binning2D& {
    if (*x_ != *(other.x_) || *y_ != *(other.y_)) {
      throw std::invalid_argument("Unable to combine different grids");
    }
    if ((wgs_ && !other.wgs_) || (!wgs_ && other.wgs_) ||
        (wgs_.has_value() && other.wgs_.has_value() &&
         (*wgs_ != *other.wgs_))) {
      throw std::invalid_argument(
          "Unable to combine different geodetic system");
    }

    for (Eigen::Index ix = 0; ix < acc_.rows(); ++ix) {
      for (Eigen::Index iy = 0; iy < acc_.cols(); ++iy) {
        auto& lhs = acc_(ix, iy);
        auto& rhs = other.acc_(ix, iy);

        // Statistics are defined only in the other instance.
        if (lhs.count() == 0 && rhs.count() != 0) {
          lhs = rhs;
          // If the statistics are defined in both instances they can be
          // combined.
        } else if (lhs.count() != 0 && rhs.count() != 0) {
          lhs += rhs;
        }
      }
    }
    return *this;
  }

 private:
  /// Grid axis
  std::shared_ptr<Axis<double>> x_;
  std::shared_ptr<Axis<double>> y_;

  /// Statistics grid
<<<<<<< HEAD
  Eigen::Matrix<DescriptiveStatistics, Eigen::Dynamic, Eigen::Dynamic> acc_;
=======
  Matrix<DescriptiveStatistics> acc_;
>>>>>>> 7197f1a8

  /// Geodetic coordinate system required to calculate areas (optional if the
  /// user wishes to handle Cartesian coordinates).
  std::optional<geodetic::System> wgs_;

  /// Calculation of a given statistical variable.
  template <typename Func, typename Type = T>
  [[nodiscard]] auto calculate_statistics(const Func& func) const
      -> pybind11::array_t<Type> {
    pybind11::array_t<Type> z({x_->size(), y_->size()});
    auto _z = z.template mutable_unchecked<2>();
    {
      pybind11::gil_scoped_release release;

      for (Eigen::Index ix = 0; ix < acc_.rows(); ++ix) {
        for (Eigen::Index iy = 0; iy < acc_.cols(); ++iy) {
          _z(ix, iy) = (acc_(ix, iy).*func)();
        }
      }
    }
    return z;
  }

  /// Insertion of data on the nearest bin.
  void push_nearest(const pybind11::array_t<T>& x,
                    const pybind11::array_t<T>& y,
                    const pybind11::array_t<T>& z) {
    auto _x = x.template unchecked<1>();
    auto _y = y.template unchecked<1>();
    auto _z = z.template unchecked<1>();

    {
      pybind11::gil_scoped_release release;

      const auto& x_axis = static_cast<pyinterp::detail::Axis<double>&>(*x_);
      const auto& y_axis = static_cast<pyinterp::detail::Axis<double>&>(*y_);

      for (pybind11::ssize_t idx = 0; idx < x.size(); ++idx) {
        auto value = _z(idx);

        if (!std::isnan(value)) {
          auto ix = x_axis.find_index(_x(idx), true);
          auto iy = y_axis.find_index(_y(idx), true);

          if (ix != -1 && iy != -1) {
            acc_(ix, iy)(value);
          }
        }
      }
    }
  }

  /// Update statistics for the linear binning (ignore zero weights).
  void update_acc(const int64_t ix, const int64_t iy, const T& value,
                  const T& weight) {
    if (!detail::math::is_almost_zero(weight,
                                      std::numeric_limits<T>::epsilon())) {
      acc_(ix, iy)(value, weight);
    }
  }

  /// Set bins with nearest binning.
  template <template <class> class Point, typename Strategy>
  void push_linear(const pybind11::array_t<T>& x, const pybind11::array_t<T>& y,
                   const pybind11::array_t<T>& z, const Strategy& strategy) {
    auto _x = x.template unchecked<1>();
    auto _y = y.template unchecked<1>();
    auto _z = z.template unchecked<1>();

    {
      pybind11::gil_scoped_release release;

      const auto& x_axis = static_cast<pyinterp::detail::Axis<double>&>(*x_);
      const auto& y_axis = static_cast<pyinterp::detail::Axis<double>&>(*y_);

      for (pybind11::ssize_t idx = 0; idx < x.size(); ++idx) {
        auto value = _z(idx);
        if (std::isnan(value)) {
          continue;
        }

        auto x_indexes = x_axis.find_indexes(_x(idx));
        auto y_indexes = y_axis.find_indexes(_y(idx));

        if (x_indexes.has_value() && y_indexes.has_value()) {
          int64_t ix0;
          int64_t ix1;
          int64_t iy0;
          int64_t iy1;

          std::tie(ix0, ix1) = *x_indexes;
          std::tie(iy0, iy1) = *y_indexes;

          auto x0 = x_axis(ix0);

          auto weights = detail::math::binning_2d<Point, Strategy, double>(
              Point<double>(x_axis.is_angle()
                                ? detail::math::normalize_angle<double>(
                                      _x(idx), x0, 360.0)
                                : _x(idx),
                            _y(idx)),
              Point<double>(x0, y_axis(iy0)),
              Point<double>(x_axis(ix1), y_axis(iy1)), strategy);

          update_acc(ix0, iy0, value, static_cast<T>(std::get<0>(weights)));
          update_acc(ix0, iy1, value, static_cast<T>(std::get<1>(weights)));
          update_acc(ix1, iy1, value, static_cast<T>(std::get<2>(weights)));
          update_acc(ix1, iy0, value, static_cast<T>(std::get<3>(weights)));
        }
      }
    }
  }
};

}  // namespace pyinterp<|MERGE_RESOLUTION|>--- conflicted
+++ resolved
@@ -15,10 +15,7 @@
 #include "pyinterp/detail/geometry/point.hpp"
 #include "pyinterp/detail/math/binning.hpp"
 #include "pyinterp/detail/math/descriptive_statistics.hpp"
-<<<<<<< HEAD
-=======
 #include "pyinterp/eigen.hpp"
->>>>>>> 7197f1a8
 #include "pyinterp/geodetic/system.hpp"
 
 namespace pyinterp {
@@ -74,13 +71,7 @@
 
   /// Reset the statistics.
   void clear() {
-<<<<<<< HEAD
-    acc_ = std::move(
-        Eigen::Matrix<DescriptiveStatistics, Eigen::Dynamic, Eigen::Dynamic>(
-            x_->size(), y_->size()));
-=======
     acc_ = std::move(Matrix<DescriptiveStatistics>(x_->size(), y_->size()));
->>>>>>> 7197f1a8
   }
 
   /// Compute the count of points within each bin.
@@ -233,11 +224,7 @@
   std::shared_ptr<Axis<double>> y_;
 
   /// Statistics grid
-<<<<<<< HEAD
-  Eigen::Matrix<DescriptiveStatistics, Eigen::Dynamic, Eigen::Dynamic> acc_;
-=======
   Matrix<DescriptiveStatistics> acc_;
->>>>>>> 7197f1a8
 
   /// Geodetic coordinate system required to calculate areas (optional if the
   /// user wishes to handle Cartesian coordinates).
