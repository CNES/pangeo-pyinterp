--- conflicted
+++ resolved
@@ -68,17 +68,10 @@
             dict: Index properties (number of character used to encode a
             position)
         """
-<<<<<<< HEAD
-        properties = store[b'.properties']
-        if isinstance(properties, list):
-            properties = properties[0]
-        return json.loads(properties)
-=======
         precision = store[b'.properties']
         if isinstance(precision, list):
             precision = precision[0]
         return json.loads(precision)
->>>>>>> 29d7a975
 
     def encode(self,
                lon: numpy.ndarray,
